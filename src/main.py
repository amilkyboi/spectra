# module test
"""
Contains example spectra for absorption and emission.
"""

import numpy as np

import plot
from colors import get_colors
from molecule import Molecule
from simulation import Simulation, SimType

def main():
    """
    Construct example spectra here.
    """

    # NOTE: 05/06/24 - Only O2 is working right now; selection rules, etc. for other molecules are
    #       currently not implemented

    temp: float = 300.0
    pres: float = 101325.0

    bands: list[tuple[int, int]] = [(x, v) for x in range(0, 7) for v in range(18, -1, -1)]

    o2_mol: Molecule = Molecule("o2", 'o', 'o')

    o2_sim: Simulation = Simulation(o2_mol, temp, pres, np.arange(0, 36), "b3su", "x3sg", bands,
                                    SimType.ABSORPTION)

    # FIXME: 05/06/24 - Each time a plot is called (plot_line, plot_info, etc.), the vibrational
    #        bands are iterated through, meaning the wavelength and intensity info for each band is
    #        potentially being re-calculated several times

    colors: list[str] = get_colors("large", bands)

    plot.plot_line(o2_sim, colors)

    # plot.plot_conv(o2_sim, colors)
<<<<<<< HEAD
    # plot.plot_samp("harvard/harvard20", colors[1], "plot")
    # plot.plot_residual(o2_sim, colors[2], "harvard/harvard20")
=======
    plot.plot_samp("harvard/harvard20", colors[1], "plot")
    plot.plot_residual(o2_sim, colors[2], "harvard/harvard20")
>>>>>>> 9dc2f1eb

    # Testing how the PGOPHER data compares when convolved (estimating predissociation rates)
    # from test import cwls, cins

    # plt.plot(cwls, cins, "black", label="pgopher")

    plot.plot_show()

if __name__ == "__main__":
    main()<|MERGE_RESOLUTION|>--- conflicted
+++ resolved
@@ -37,13 +37,9 @@
     plot.plot_line(o2_sim, colors)
 
     # plot.plot_conv(o2_sim, colors)
-<<<<<<< HEAD
+
     # plot.plot_samp("harvard/harvard20", colors[1], "plot")
     # plot.plot_residual(o2_sim, colors[2], "harvard/harvard20")
-=======
-    plot.plot_samp("harvard/harvard20", colors[1], "plot")
-    plot.plot_residual(o2_sim, colors[2], "harvard/harvard20")
->>>>>>> 9dc2f1eb
 
     # Testing how the PGOPHER data compares when convolved (estimating predissociation rates)
     # from test import cwls, cins
